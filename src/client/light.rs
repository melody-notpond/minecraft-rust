--- conflicted
+++ resolved
@@ -1,4 +1,3 @@
-<<<<<<< HEAD
 use std::{collections::HashMap, sync::RwLock};
 
 use tokio::sync::mpsc;
@@ -7,8 +6,6 @@
 
 use super::chunk::{Chunk, ChunkWaiter};
 
-=======
->>>>>>> 564ad713
 pub struct LightSource {
     red: u8,
     green: u8,
@@ -28,81 +25,8 @@
         }
     }
 
-<<<<<<< HEAD
-    pub fn invalidate_chunk_lighting(&self, chunks: &HashMap<(i32, i32, i32), RwLock<ChunkWaiter>>) -> Vec<(i32, i32, i32)> {
-        let (x, y, z, ..) =
-            Chunk::world_to_chunk_coords(self.location[0], self.location[1], self.location[2]);
-        let mut to_send = vec![];
-        for i in -2..=2 {
-            for j in -2..=2 {
-                for k in -2..=2 {
-                    let (chunk_x, chunk_y, chunk_z) = (x + i, y + j, z + k);
-                    let (x, y, z) = (
-                        chunk_x as f32 * CHUNK_SIZE as f32 * 0.5,
-                        chunk_y as f32 * CHUNK_SIZE as f32 * 0.5,
-                        chunk_z as f32 * CHUNK_SIZE as f32 * 0.5,
-                    );
-
-                    if ((x - self.location[0]).abs() < 15.0
-                        || (x + CHUNK_SIZE as f32 / 2.0 - self.location[0]).abs() < 15.0)
-                        && ((y - self.location[1]).abs() < 15.0
-                            || (y + CHUNK_SIZE as f32 / 2.0 - self.location[1]).abs() < 15.0)
-                        && ((z - self.location[2]).abs() < 15.0
-                            || (z + CHUNK_SIZE as f32 / 2.0 - self.location[2]).abs() < 15.0)
-                    {
-                        if let Some(chunk) =
-                            chunks.get(&(chunk_x, chunk_y, chunk_z))
-                        {
-                            println!("uwu");
-                            if let ChunkWaiter::Chunk(chunk) = &mut *chunk.write().unwrap() {
-                                chunk.invalidate_lights();
-                                to_send.push((chunk_x, chunk_y, chunk_z));
-                            }
-                            println!("owo");
-                        }
-                    }
-                }
-            }
-        }
-
-        to_send
-    }
-
-    pub fn calculate_light_intensity(
-        &self,
-        x: i32,
-        y: i32,
-        z: i32,
-        _dir: FaceDirection,
-    ) -> (u32, u32, u32) {
-        let dx = self.location[0] - x as f32 * 0.5;
-        let dy = self.location[1] - y as f32 * 0.5;
-        let dz = self.location[2] - z as f32 * 0.5;
-        let dist = (dx * dx + dy * dy + dz * dz).sqrt();
-
-        let red = if dist < self.red as f32 {
-            (self.red as f32 - dist) as u32
-        } else {
-            0
-        };
-
-        let green = if dist < self.green as f32 {
-            (self.green as f32 - dist) as u32
-        } else {
-            0
-        };
-
-        let blue = if dist < self.blue as f32 {
-            (self.blue as f32 - dist) as u32
-        } else {
-            0
-        };
-
-        (red, green, blue)
-=======
     pub fn as_uint(&self) -> u32 {
         ((self.red as u32 & 0xf) << 12) | ((self.green as u32 & 0xf) << 8) | ((self.blue as u32 & 0xf) << 4)
->>>>>>> 564ad713
     }
 
     pub fn red(&self) -> u8 {
