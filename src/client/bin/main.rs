use std::collections::HashMap;
use std::sync::{Arc, RwLock};
use std::thread;
use std::time::{Duration, Instant, SystemTime};

use glium::glutin::dpi::PhysicalPosition;
use glium::glutin::event::{ElementState, MouseButton, VirtualKeyCode};
use glium::glutin::{
    event::{Event, StartCause, WindowEvent},
    event_loop::{ControlFlow, EventLoop},
    window::WindowBuilder,
    ContextBuilder,
};
use glium::{Display, PolygonMode, Program, Surface};
use minecraft_rust::blocks::Block;
use minecraft_rust::client::light::LightSource;
use minecraft_rust::collision::DetectCollision;
use tokio::net::UdpSocket;
use tokio::sync::mpsc;

use minecraft_rust::client::camera::{Camera, RaycastAction};
use minecraft_rust::client::chunk::{Chunk, ChunkWaiter, Mesh, Light, InstanceData};
use minecraft_rust::client::player::Player;
use minecraft_rust::packet::{ServerPacket, UserPacket};

const USERNAME: &str = "uwu";
const ADDRESS: &str = "0.0.0.0:6942";

const CHUNKS_VERTEX_SHADER: &str = include_str!("../shaders/chunks-vertex.glsl");
const CHUNKS_FRAGMENT_SHADER: &str = include_str!("../shaders/chunks-fragment.glsl");
const ENTITY_VERTEX_SHADER: &str = include_str!("../shaders/entity-vertex.glsl");
const ENTITY_FRAGMENT_SHADER: &str = include_str!("../shaders/entity-fragment.glsl");

fn main() {
    let (send_tx, send_rx) = mpsc::channel(128);
    let (recv_tx, recv_rx) = mpsc::channel(128);
    let send_tx2 = send_tx.clone();
    thread::spawn(|| networking_loop(send_tx2, send_rx, recv_tx));
    main_loop(send_tx, recv_rx);
}

fn main_loop(tx: mpsc::Sender<UserPacket>, mut rx: mpsc::Receiver<ServerPacket>) {
    let event_loop = EventLoop::new();
    let wb = WindowBuilder::new();
    let cb = ContextBuilder::new().with_depth_buffer(24);
    let display = Display::new(wb, cb, &event_loop).unwrap();
    let mut locked;

    {
        let gl_window = display.gl_window();
        let window = gl_window.window();
        locked = window.set_cursor_grab(true).is_ok();

        if locked {
            let size = window.inner_size();
            let centre = PhysicalPosition::new(size.width / 2, size.height / 2);
            window.set_cursor_position(centre).unwrap();
            window.set_cursor_visible(false);
        }
    }

    let chunks_program =
        Program::from_source(&display, CHUNKS_VERTEX_SHADER, CHUNKS_FRAGMENT_SHADER, None).unwrap();
    let entity_program =
        Program::from_source(&display, ENTITY_VERTEX_SHADER, ENTITY_FRAGMENT_SHADER, None).unwrap();

    let mut params = glium::DrawParameters {
        depth: glium::Depth {
            test: glium::draw_parameters::DepthTest::IfLess,
            write: true,
            ..Default::default()
        },
        backface_culling: glium::draw_parameters::BackfaceCullingMode::CullCounterClockwise,
        ..Default::default()
    };

    let mut camera = Camera::new(10.0, 0.001, 90.0);
    let lights = Arc::new(RwLock::new(vec![LightSource::new(15, 15, 15, camera.get_pos())]));
    let mut players = HashMap::new();
    let chunks = Arc::new(RwLock::new(HashMap::new()));
    let square = Mesh::square(&display);
    Block::register_defaults();
    let block_textures = Block::generate_atlas(&display);

<<<<<<< HEAD
    for x in -2..=2 {
        for y in -2..=2 {
            for z in -2..=2 {
                chunks.write().unwrap().insert((x, y, z), RwLock::new(ChunkWaiter::Timestamp(0)));
=======
    for x in -3..=3 {
        for y in -1..=1 {
            for z in -3..=3 {
                chunks.insert((x, y, z), ChunkWaiter::Timestamp(0));
>>>>>>> 564ad713
            }
        }
    }

    let (tx2, mut chunk_data_rx) = mpsc::channel(128);
    let (chunk_data_tx, rx2) = mpsc::channel(128);
    let chunks2 = chunks.clone();
    let lights2 = lights.clone();
    thread::spawn(|| mesh_loop(lights2, chunks2, tx2, rx2));

    let mut frame_count = 0;
    let mut last = Instant::now();
    let mut last_frame = last;
    event_loop.run(move |event, _, control_flow| {
        match event {
            Event::WindowEvent { event, .. } => {
                match event {
                    WindowEvent::CloseRequested => {
                        *control_flow = ControlFlow::Exit;
                        tx.blocking_send(UserPacket::Disconnect).unwrap();
                    }

                    WindowEvent::Focused(false) => {
                        let gl_window = display.gl_window();
                        let window = gl_window.window();
                        window.set_cursor_visible(true);
                        window.set_cursor_grab(false).unwrap();
                        locked = false;
                    }

                    WindowEvent::KeyboardInput { input, .. }
                        if matches!(input.virtual_keycode, Some(VirtualKeyCode::Escape))
                            && matches!(input.state, ElementState::Released) =>
                    {
                        let gl_window = display.gl_window();
                        let window = gl_window.window();
                        let size = window.inner_size();
                        let centre = PhysicalPosition::new(size.width / 2, size.height / 2);
                        window.set_cursor_position(centre).unwrap();
                        window.set_cursor_visible(locked);
                        locked ^= true;
                        window.set_cursor_grab(locked).unwrap();
                    }

                    WindowEvent::KeyboardInput { input, .. }
                        if locked && camera.move_self(input) => (),

                    WindowEvent::KeyboardInput { input, .. } if locked => {
                        if let Some(VirtualKeyCode::Semicolon) = input.virtual_keycode {
                            if input.state == ElementState::Released {
                                match params.polygon_mode {
                                    PolygonMode::Point => params.polygon_mode = PolygonMode::Line,
                                    PolygonMode::Line => params.polygon_mode = PolygonMode::Fill,
                                    PolygonMode::Fill => params.polygon_mode = PolygonMode::Point,
                                }
                            }
                        }
                    }

                    WindowEvent::CursorMoved { position, .. } if locked => {
                        let gl_window = display.gl_window();
                        let window = gl_window.window();
                        let size = window.inner_size();
                        let centre = PhysicalPosition::new(size.width / 2, size.height / 2);
                        camera.raycast(&display, &*chunks.read().unwrap(), RaycastAction::Unselect);
                        camera.turn_self(
                            position.x as i32 - centre.x as i32,
                            position.y as i32 - centre.y as i32,
                        );
                        camera.raycast(&display, &*chunks.read().unwrap(), RaycastAction::Select);
                        window.set_cursor_position(centre).unwrap();
                    }

                    WindowEvent::MouseInput { button, state, .. } if locked => {
                        if state == ElementState::Pressed {
                            match button {
                                MouseButton::Left => camera.raycast(
                                    &display,
                                    &chunks.read().unwrap(),
                                    RaycastAction::Place(
                                        Block::get("solid").unwrap_or_else(Block::air),
                                    ),
                                ),
                                MouseButton::Right => {
                                    camera.raycast(&display, &*chunks.read().unwrap(), RaycastAction::Remove)
                                }

                                _ => (),
                            }
                        }
                    }

                    _ => (),
                }

                return;
            }

            Event::NewEvents(cause) => match cause {
                StartCause::Init => {
                    last = Instant::now();
                    last_frame = last;
                    let next_frame_time = last + Duration::from_nanos(5);
                    *control_flow = ControlFlow::WaitUntil(next_frame_time);
                    return;
                }

                StartCause::ResumeTimeReached { .. } => (),

                _ => return,
            },

            _ => return,
        }

        frame_count += 1;
        if last - last_frame >= Duration::from_secs(1) {
            println!("{} frames per second", frame_count);
            frame_count = 0;
            last_frame = last;
        }

        let delta = Instant::now() - last;
<<<<<<< HEAD
=======
        last = Instant::now();
        let mut keys: Vec<(i32, i32, i32)> = Vec::new();
>>>>>>> 564ad713

        let mut to_send = vec![];
        while let Ok(packet) = rx.try_recv() {
            match packet {
                ServerPacket::ConnectionAccepted => (),
                ServerPacket::Disconnected { .. } => (),
                ServerPacket::Pong { .. } => (),

                ServerPacket::UserJoin { name, pos } => {
                    players.insert(name.clone(), Player::new(name, pos, &display));
                }

                ServerPacket::UserLeave { name } => {
                    players.remove(&name);
                }

                ServerPacket::MoveUser { name, pos } => {
                    if let Some(player) = players.get_mut(&name) {
                        player.position = pos;
                    }
                }

                ServerPacket::NewChunk { chunk } => {
                    let coords = (
                        chunk.get_chunk_x(),
                        chunk.get_chunk_y(),
                        chunk.get_chunk_z(),
                    );
<<<<<<< HEAD
                    let mut chunks = chunks.write().unwrap();
                    chunks.insert(coords, RwLock::new(ChunkWaiter::Chunk(Chunk::from_server_chunk(chunk))));
=======
                    chunks.insert(coords, ChunkWaiter::Chunk(Chunk::from_server_chunk(&display, chunk)));
>>>>>>> 564ad713
                    let (x, y, z) = coords;
                    to_send.push((x, y, z));

                    if let Some(chunk) = chunks.get(&(x - 1, y, z)) {
                        if let ChunkWaiter::Chunk(chunk) = &mut *chunk.write().unwrap() {
                            chunk.invalidate_mesh();
                            to_send.push((x - 1, y, z));
                        }
                    }
                    if let Some(chunk) = chunks.get(&(x + 1, y, z)) {
                        if let ChunkWaiter::Chunk(chunk) = &mut *chunk.write().unwrap() {
                            chunk.invalidate_mesh();
                            to_send.push((x + 1, y, z));
                        }
                    }
                    if let Some(chunk) = chunks.get(&(x, y - 1, z)) {
                        if let ChunkWaiter::Chunk(chunk) = &mut *chunk.write().unwrap() {
                            chunk.invalidate_mesh();
                            to_send.push((x, y - 1, z));
                        }
                    }
                    if let Some(chunk) = chunks.get(&(x, y + 1, z)) {
                        if let ChunkWaiter::Chunk(chunk) = &mut *chunk.write().unwrap() {
                            chunk.invalidate_mesh();
                            to_send.push((x, y + 1, z));
                        }
                    }
                    if let Some(chunk) = chunks.get(&(x, y, z - 1)) {
                        if let ChunkWaiter::Chunk(chunk) = &mut *chunk.write().unwrap() {
                            chunk.invalidate_mesh();
                            to_send.push((x, y, z - 1));
                        }
                    }
                    if let Some(chunk) = chunks.get(&(x, y, z + 1)) {
                        if let ChunkWaiter::Chunk(chunk) = &mut *chunk.write().unwrap() {
                            chunk.invalidate_mesh();
                            to_send.push((x, y, z + 1));
                        }
                    }
                }
            }
        }
        if !to_send.is_empty() {
            chunk_data_tx.blocking_send(to_send).unwrap();
        }

        while let Ok(v) = chunk_data_rx.try_recv() {
            for (coords, instance_data, light_data) in v {
                if let Some(chunk) = chunks.read().unwrap().get(&coords) {
                    if let ChunkWaiter::Chunk(chunk) = &mut *chunk.write().unwrap() {
                        chunk.set_mesh(&display, instance_data);
                        chunk.set_lighting(&display, light_data);
                        chunk.invalidate_selection();
                    }
                }
            }
        }

        camera.raycast(&display, &*chunks.read().unwrap(), RaycastAction::Unselect);
        camera.tick(delta);
        camera.raycast(&display, &*chunks.read().unwrap(), RaycastAction::Select);
        if camera.is_moving() {
            let _ = tx.try_send(UserPacket::MoveSelf {
                pos: camera.get_pos(),
            });
<<<<<<< HEAD
            if let Some(light) = lights.write().unwrap().get_mut(0) {
                //let mut v = light.invalidate_chunk_lighting(&*chunks.read().unwrap());
                //light.set_location(camera.get_pos());
                //v.extend(light.invalidate_chunk_lighting(&*chunks.read().unwrap()));
                //chunk_data_tx.blocking_send(v).unwrap();
=======
            if let Some(light) = lights.get_mut(0) {
                light.set_location(camera.get_pos());
>>>>>>> 564ad713
            }

            //camera.check_loaded_chunks(&mut *chunks.write().unwrap());
        }

        for (name, player) in players.iter() {
            if camera.aabb().is_colliding(&player.aabb()) {
                println!("im colliding with {}", name);
            }
        }

        // RENDERING

        let mut target = display.draw();
        target.clear_color_and_depth((0.53, 0.80, 0.92, 1.0), 1.0);

        let perspective = camera.perspective(&target);
        let view = camera.view_matrix();
        let frustum = camera.frustum(&target);

        for (_, chunk) in chunks.read().unwrap().iter() {
            if let ChunkWaiter::Chunk(chunk) = &mut *chunk.write().unwrap() {
                if chunk.loaded {
<<<<<<< HEAD
                    chunk.select(&display, None);
=======
                    if changed < 50 && chunk.generate_mesh(&display, &chunks) {
                        changed += 1;
                        chunk.invalidate_selection();
                        chunk.select(&display, None);
                    }
>>>>>>> 564ad713

                    if chunk.aabb().is_in_frustum(&frustum) {
                        chunk.render(
                            &mut target,
                            &chunks_program,
                            perspective,
                            view,
                            &params,
                            &square,
                            &block_textures,
                            &lights,
                        );
                    }
                }
            }
        }

        let timestamp = SystemTime::now()
            .duration_since(std::time::UNIX_EPOCH)
            .unwrap()
            .as_nanos();
        for ((x, y, z), chunk) in chunks.write().unwrap().iter_mut() {
            let mut chunk = chunk.write().unwrap();
            if let Some(stamp) = chunk.timestamp() {
                if timestamp - stamp > 100_000 {
                    *chunk = ChunkWaiter::Timestamp(timestamp);
                    let _ = tx.try_send(UserPacket::RequestChunk {
                        x: *x,
                        y: *y,
                        z: *z,
                    });
                }
            }
        }

        for (_, player) in players.iter() {
            player.render(&mut target, &entity_program, perspective, view, &params);
        }

        target.finish().unwrap();

        let next_frame_time = Instant::now() + Duration::from_nanos(5);
        *control_flow = ControlFlow::WaitUntil(next_frame_time);
    });
}

#[allow(clippy::type_complexity)]
fn mesh_loop(lights: Arc<RwLock<Vec<LightSource>>>, chunks: Arc<RwLock<HashMap<(i32, i32, i32), RwLock<ChunkWaiter>>>>, tx: mpsc::Sender<Vec<((i32, i32, i32), Vec<InstanceData>, Vec<Light>)>>, mut rx: mpsc::Receiver<Vec<(i32, i32, i32)>>) {
    while let Some(v) = rx.blocking_recv() {
        let mut result = vec![];
        for coords in v {
            if let Some(chunk) = chunks.read().unwrap().get(&coords) {
                let chunk = chunk.read().unwrap();
                if let ChunkWaiter::Chunk(chunk) = &*chunk {
                    let mesh = chunk.generate_mesh(&*chunks.read().unwrap());
                    let lights = chunk.populate_lights(&*lights.read().unwrap(), &mesh);
                    result.push((coords, mesh, lights));
                }
            }
        }

        tx.blocking_send(result).unwrap();
    }
}

#[tokio::main]
async fn networking_loop(
    tx: mpsc::Sender<UserPacket>,
    rx: mpsc::Receiver<UserPacket>,
    recv_tx: mpsc::Sender<ServerPacket>,
) -> std::io::Result<()> {
    let sock = Arc::new(UdpSocket::bind(ADDRESS).await.unwrap());
    sock.connect("127.0.0.1:6429").await?;

    tokio::spawn(transmitting(rx, sock.clone()));
    receiving(tx, sock, recv_tx).await
}

async fn transmitting(
    mut rx: mpsc::Receiver<UserPacket>,
    sock: Arc<UdpSocket>,
) -> std::io::Result<()> {
    sock.send(
        &bincode::serialize(&UserPacket::ConnectionRequest {
            name: String::from(USERNAME),
        })
        .unwrap(),
    )
    .await?;

    while let Some(packet) = rx.recv().await {
        sock.send(&bincode::serialize(&packet).unwrap()).await?;
    }

    Ok(())
}

async fn receiving(
    tx: mpsc::Sender<UserPacket>,
    sock: Arc<UdpSocket>,
    recv_tx: mpsc::Sender<ServerPacket>,
) -> std::io::Result<()> {
    let mut buf = Box::new([0; 2usize.pow(20)]);
    loop {
        let len = sock.recv(&mut *buf).await?;
        let packet: ServerPacket = bincode::deserialize(&buf[..len]).unwrap();

        match packet {
            ServerPacket::ConnectionAccepted => {
                println!("Connected to server!");
                tokio::spawn(ping(tx.clone()));
            }

            ServerPacket::Disconnected { reason } => {
                println!("Disconnected from server for reason {}", reason);
                break Ok(());
            }

            ServerPacket::Pong { timestamp } => {
                let now = SystemTime::now()
                    .duration_since(std::time::UNIX_EPOCH)
                    .unwrap()
                    .as_nanos();
                let duration = now - timestamp;
                let duration = Duration::from_nanos(duration as u64);
                println!("Pong! {:?}", duration);
            }

            ServerPacket::UserJoin { name, pos } => {
                println!("{} joined the game", name);
                recv_tx
                    .send(ServerPacket::UserJoin { name, pos })
                    .await
                    .unwrap();
            }

            ServerPacket::UserLeave { name } => {
                println!("{} left the game", name);
                recv_tx
                    .send(ServerPacket::UserLeave { name })
                    .await
                    .unwrap();
            }

            ServerPacket::MoveUser { name, pos } => {
                recv_tx
                    .send(ServerPacket::MoveUser { name, pos })
                    .await
                    .unwrap();
            }

            ServerPacket::NewChunk { chunk } => {
                recv_tx
                    .send(ServerPacket::NewChunk { chunk })
                    .await
                    .unwrap();
            }
        }
    }
}

async fn ping(tx: mpsc::Sender<UserPacket>) {
    loop {
        let timestamp = SystemTime::now()
            .duration_since(std::time::UNIX_EPOCH)
            .unwrap()
            .as_nanos();
        tx.send(UserPacket::Ping { timestamp }).await.unwrap();
        tokio::time::sleep(Duration::from_secs(1)).await;
    }
}<|MERGE_RESOLUTION|>--- conflicted
+++ resolved
@@ -82,17 +82,10 @@
     Block::register_defaults();
     let block_textures = Block::generate_atlas(&display);
 
-<<<<<<< HEAD
-    for x in -2..=2 {
-        for y in -2..=2 {
-            for z in -2..=2 {
-                chunks.write().unwrap().insert((x, y, z), RwLock::new(ChunkWaiter::Timestamp(0)));
-=======
     for x in -3..=3 {
         for y in -1..=1 {
             for z in -3..=3 {
                 chunks.insert((x, y, z), ChunkWaiter::Timestamp(0));
->>>>>>> 564ad713
             }
         }
     }
@@ -216,11 +209,8 @@
         }
 
         let delta = Instant::now() - last;
-<<<<<<< HEAD
-=======
         last = Instant::now();
         let mut keys: Vec<(i32, i32, i32)> = Vec::new();
->>>>>>> 564ad713
 
         let mut to_send = vec![];
         while let Ok(packet) = rx.try_recv() {
@@ -249,12 +239,9 @@
                         chunk.get_chunk_y(),
                         chunk.get_chunk_z(),
                     );
-<<<<<<< HEAD
+                  
                     let mut chunks = chunks.write().unwrap();
                     chunks.insert(coords, RwLock::new(ChunkWaiter::Chunk(Chunk::from_server_chunk(chunk))));
-=======
-                    chunks.insert(coords, ChunkWaiter::Chunk(Chunk::from_server_chunk(&display, chunk)));
->>>>>>> 564ad713
                     let (x, y, z) = coords;
                     to_send.push((x, y, z));
 
@@ -320,16 +307,8 @@
             let _ = tx.try_send(UserPacket::MoveSelf {
                 pos: camera.get_pos(),
             });
-<<<<<<< HEAD
-            if let Some(light) = lights.write().unwrap().get_mut(0) {
-                //let mut v = light.invalidate_chunk_lighting(&*chunks.read().unwrap());
-                //light.set_location(camera.get_pos());
-                //v.extend(light.invalidate_chunk_lighting(&*chunks.read().unwrap()));
-                //chunk_data_tx.blocking_send(v).unwrap();
-=======
             if let Some(light) = lights.get_mut(0) {
                 light.set_location(camera.get_pos());
->>>>>>> 564ad713
             }
 
             //camera.check_loaded_chunks(&mut *chunks.write().unwrap());
@@ -353,15 +332,7 @@
         for (_, chunk) in chunks.read().unwrap().iter() {
             if let ChunkWaiter::Chunk(chunk) = &mut *chunk.write().unwrap() {
                 if chunk.loaded {
-<<<<<<< HEAD
                     chunk.select(&display, None);
-=======
-                    if changed < 50 && chunk.generate_mesh(&display, &chunks) {
-                        changed += 1;
-                        chunk.invalidate_selection();
-                        chunk.select(&display, None);
-                    }
->>>>>>> 564ad713
 
                     if chunk.aabb().is_in_frustum(&frustum) {
                         chunk.render(
